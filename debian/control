--- conflicted
+++ resolved
@@ -4,12 +4,7 @@
 Maintainer: Barak A. Pearlmutter <bap@debian.org>
 Uploaders: Leon Bottou <leonb@bottou.org>
 Build-Depends: dh-autoreconf,
-<<<<<<< HEAD
 	       debhelper (>= 9),
-	       libglib2.0-dev,
-=======
-	       debhelper (>= 8),
->>>>>>> d0cc7d58
 	       libjpeg-dev,
 	       libtiff4-dev | libtiff3g-dev | libtiff-dev,
 	       librsvg2-bin | imagemagick
